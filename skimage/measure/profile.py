import numpy as np
<<<<<<< HEAD
from scipy import ndimage as ndi, constants
=======
from scipy import ndimage as ndi
>>>>>>> 95680ff2


def profile_line(image, src, dst, linewidth=1,
                 order=1, mode='constant', cval=0.0):
    """Return the intensity profile of an image measured along a scan line.

    Parameters
    ----------
<<<<<<< HEAD
    img : numeric array, shape (M, N[, C])
        The image, either grayscale (2D array or 3d array) or multichannel
        (3D array, for a RBG 2d image where the final axis contains the channel
=======
    image : numeric array, shape (M, N[, C])
        The image, either grayscale (2D array) or multichannel
        (3D array, where the final axis contains the channel
>>>>>>> 95680ff2
        information).
    src : 2-tuple of numeric scalar (float or int)
        The start point of the scan line.
    dst : 2-tuple of numeric scalar (float or int)
        The end point of the scan line. The destination point is *included*
        in the profile, in constrast to standard numpy indexing.
    linewidth : int, optional
        Width of the scan, perpendicular to the line
    order : int in {0, 1, 2, 3, 4, 5}, optional
        The order of the spline interpolation to compute image values at
        non-integer coordinates. 0 means nearest-neighbor interpolation.
    mode : {'constant', 'nearest', 'reflect', 'mirror', 'wrap'}, optional
        How to compute any values falling outside of the image.
    cval : float, optional
        If `mode` is 'constant', what constant value to use outside the image.

    Returns
    -------
    return_value : array
        The intensity profile along the scan line. The length of the profile
        is the ceil of the computed length of the scan line.

    Examples
    --------
    >>> x = np.array([[1, 1, 1, 2, 2, 2]])
    >>> img = np.vstack([np.zeros_like(x), x, x, x, np.zeros_like(x)])
    >>> img
    array([[0, 0, 0, 0, 0, 0],
           [1, 1, 1, 2, 2, 2],
           [1, 1, 1, 2, 2, 2],
           [1, 1, 1, 2, 2, 2],
           [0, 0, 0, 0, 0, 0]])
    >>> profile_line(img, (2, 1), (2, 4))
    array([ 1.,  1.,  2.,  2.])
    >>> profile_line(img, (1, 0), (1, 6), cval=4)
    array([ 1.,  1.,  1.,  2.,  2.,  2.,  4.])

    The destination point is included in the profile, in contrast to
    standard numpy indexing.
<<<<<<< HEAD
    """
    if img.ndim == 4 and multichannel:
        # 3D RGB
        perp_lines = _line_profile_coordinates3d(src, dst, linewidth=linewidth)
        pixels = [ndi.map_coordinates(img[..., i], perp_lines, order=order,
                                      mode=mode, cval=cval) for i in range(img.shape[3])]
        pixels = np.transpose(np.asarray(pixels), (1, 2, 0))
    elif img.ndim == 3 and not multichannel:
        # 3D intensity
        perp_lines = _line_profile_coordinates3d(src, dst, linewidth=linewidth)
        pixels = ndi.map_coordinates(img, perp_lines, order=order, mode=mode, cval=cval)
    elif img.ndim == 3 and multichannel:
        # 2D RGB
        perp_lines = _line_profile_coordinates(src, dst, linewidth=linewidth)
        pixels = [ndi.map_coordinates(img[..., i], perp_lines, order=order,
                                      mode=mode, cval=cval) for i in range(img.shape[2])]
        pixels = np.transpose(np.asarray(pixels), (1, 2, 0))
    elif img.ndim == 2:
        # 2D intensity
        perp_lines = _line_profile_coordinates(src, dst, linewidth=linewidth)
        pixels = ndi.map_coordinates(img, perp_lines, order=order, mode=mode, cval=cval)
    else:
        raise ValueError('profile_line is not implemented for images of dimension {0}'.format(img.shape))
=======
    For example:

    >>> profile_line(img, (1, 0), (1, 6))  # The final point is out of bounds
    array([ 1.,  1.,  1.,  2.,  2.,  2.,  0.])
    >>> profile_line(img, (1, 0), (1, 5))  # This accesses the full first row
    array([ 1.,  1.,  1.,  2.,  2.,  2.])
    """
    perp_lines = _line_profile_coordinates(src, dst, linewidth=linewidth)
    if image.ndim == 3:
        pixels = [ndi.map_coordinates(image[..., i], perp_lines,
                                      order=order, mode=mode, cval=cval)
                  for i in range(image.shape[2])]
        pixels = np.transpose(np.asarray(pixels), (1, 2, 0))
    else:
        pixels = ndi.map_coordinates(image, perp_lines,
                                     order=order, mode=mode, cval=cval)
    intensities = pixels.mean(axis=1)
>>>>>>> 95680ff2

    intensities = pixels.mean(axis=1)
    return intensities


def _line_profile_coordinates(src, dst, linewidth=1):
    """Return the coordinates of the profile of an image along a scan line.

    Parameters
    ----------
    src : 2-tuple of numeric scalar (float or int)
        The start point of the scan line.
    dst : 2-tuple of numeric scalar (float or int)
        The end point of the scan line.
    linewidth : int, optional
        Width of the scan, perpendicular to the line

    Returns
    -------
    coords : array, shape (2, N, C), float
        The coordinates of the profile along the scan line. The length of the
        profile is the ceil of the computed length of the scan line.

    Notes
    -----
    This is a utility method meant to be used internally by skimage functions.
    The destination point is included in the profile, in contrast to
    standard numpy indexing.
    """
    src_row, src_col = src = np.asarray(src, dtype=float)
    dst_row, dst_col = dst = np.asarray(dst, dtype=float)
    d_row, d_col = dst - src
    theta = np.arctan2(d_row, d_col)

    length = np.ceil(np.hypot(d_row, d_col) + 1)
    # we add one above because we include the last point in the profile
    # (in contrast to standard numpy indexing)
    line_col = np.linspace(src_col, dst_col, length)
    line_row = np.linspace(src_row, dst_row, length)

    # we subtract 1 from linewidth to change from pixel-counting
    # (make this line 3 pixels wide) to point distances (the
    # distance between pixel centers)
    col_width = (linewidth - 1) * np.sin(-theta) / 2
    row_width = (linewidth - 1) * np.cos(theta) / 2
    perp_rows = np.array([np.linspace(row_i - row_width, row_i + row_width,
                                      linewidth) for row_i in line_row])
    perp_cols = np.array([np.linspace(col_i - col_width, col_i + col_width,
                                      linewidth) for col_i in line_col])
<<<<<<< HEAD
    return np.array([perp_rows, perp_cols])


def _line_profile_coordinates3d(src, dst, linewidth=1):
    """Return the coordinates of the profile of an image along a scan line.

    Parameters
    ----------
    src : 3-tuple of numeric scalar (float or int)
        The start point of the scan line.
    dst : 3-tuple of numeric scalar (float or int)
        The end point of the scan line.
    linewidth : int, optional
        Width of the scan, perpendicular to the line,
        since the line is 3d, this value is the diameter
        of a 3d cylinder following the scan line.

    Returns
    -------
    perp_array : array, shape (3, M, N), float
        The coordinates of the profile along the scan line. The length of the
        profile, M, is the ceil of the computed length of the scan line.
        The line width, N, is the number of sample points taken at each unit of the scan line.

    Notes
    -----
    This is a utility method meant to be used internally by skimage functions.
    The destination point is included in the profile, in contrast to
    standard numpy indexing.
    """
    src_pln, src_row, src_col = src = np.asarray(src, dtype=float)
    dst_pln, dst_row, dst_col = dst = np.asarray(dst, dtype=float)
    d_pln, d_row, d_col = dst - src

    # Get one unit vector perpendicular to direction vector to find a point
    # that is one unit distance away from the destination vector
    # (ex: ix + jy + kz = 0, then we can use x = y = 1)
    # Try with z first if it is not 0, then the same for x, otherwise pick y
    # We subtract 1 from linewidth to change from pixel-counting
    # (make this line 3 pixels wide) to point distances (the
    # distance between pixel centers)
    if d_pln != 0:
        # try finding the solution to ix + jy + kz = 0 for x = 1 and y = 1
        dim_z = - (d_row + d_col) / d_pln
        length_vector = np.sqrt(2 + dim_z ** 2)
        col_width = row_width = (linewidth - 1) / (2 * length_vector)
        slice_width = (linewidth - 1) * (dim_z / 2 * length_vector)
    elif d_row != 0:
        # try finding the solution to ix + jy + kz = 0 for y = 1 and z = 1
        dim_x = - (d_pln + d_col) / d_row
        length_vector = np.sqrt(2 + dim_x ** 2)
        col_width = slice_width = (linewidth - 1) / (2 * length_vector)
        row_width = (linewidth - 1) * (dim_x / length_vector) / 2
    else:
        # try finding the solution to ix + jy + kz = 0 for x = 1 and z = 1
        dim_y = - (d_row + d_pln) / d_col
        length_vector = np.sqrt(2 + dim_y ** 2)
        row_width = slice_width = (linewidth - 1) / (2 * length_vector)
        col_width = (linewidth - 1) * (dim_y / length_vector) / 2

    # we add one above because we include the last point in the profile
    # (in contrast to standard numpy indexing)
    length = np.ceil(np.linalg.norm([d_pln, d_row, d_col]) + 1)

    line_col = np.linspace(src_col, dst_col, length)
    line_row = np.linspace(src_row, dst_row, length)
    line_pln = np.linspace(src_pln, dst_pln, length)

    # find divisor to get only first half of array and center point if odd
    first_half_index = np.int(np.ceil(np.float(linewidth)/2))
    if first_half_index < 1:
        first_half_index = 1

    perp_rows = np.array([np.linspace(row_i - row_width, row_i + row_width,
                                      linewidth)[:first_half_index] for row_i in line_row])
    perp_cols = np.array([np.linspace(col_i - col_width, col_i + col_width,
                                      linewidth)[:first_half_index] for col_i in line_col])
    perp_pln = np.array([np.linspace(slice_i - slice_width, slice_i + slice_width,
                                       linewidth)[:first_half_index] for slice_i in line_pln])

    perp_array = np.array([perp_pln, perp_rows, perp_cols])

    # rotate all sample points around the direction axis if linewidth is > 1
    if linewidth > 1:
        perp_array = rotate_sample_points(linewidth, perp_array, src, dst)

    return perp_array


def rotate_sample_points(linewidth, perp_array, src, dst):
    """Return the evenly rotated coordinates of the sample points along a scan line in 3d

    Parameters
    ----------
    linewidth : int
        Width of the scan, perpendicular to the line,
        since the line is 3d, this value is the diameter
        of a 3d cylinder following the scan line.
    perp_array, shape (3, M, N), float
        The coordinates of the profile along the scan line. The length of the
        profile is the ceil of the computed length of the scan line.
        The coordinates are 180 degrees apart.
    src : 3-tuple of numeric scalar (float or int)
        A first point where the line is passing through
    dst : 3-tuple of numeric scalar (float or int)
        A second point where the line is passing through

    Returns
    -------
    sampling_array : array, shape (3, M, N), float
        The coordinates of the 3d sample points along the scan line. The length of the
        profile is the ceil of the computed length of the scan line.
    """
    line_vector = np.subtract(dst, src)
    length_vector = np.linalg.norm(line_vector)
    unit_direction_vector = np.divide(line_vector, length_vector)

    # Rotate the points around the axis a number of times depending on the distance of the point
    # from the direction axis to simulate sampling of points around the axis
    sampling_array = []
    for perp_points in perp_array.T:
        rotation_angles = _rotation_angles_by_distance(dst, src, perp_points[0])
        for angle in rotation_angles:  # the number of angles to use as rotation angles for the samping points
            points_array = []
            for point in perp_points:  # the number of unit points on displacement vector
                if angle == 0:
                    points_array.append(point)
                else:
                    rotated_point = _rotate_point_around_line(point, src, unit_direction_vector, angle)
                    points_array.append(rotated_point)

            sampling_array.append(points_array)

    # Return transposed array for ndi.map_coordinates
    return np.array(sampling_array, dtype=float).T


def _rotation_angles_by_distance(dst, src, point):
    """Return an array of angles that will be used to rotate a point 360 degrees around a line.
    The number of angles is dependent on the distance between the point and the line.
    The farther the point from the line, the smaller the angle incrementation.

    Parameters
    ----------
    src : 3-tuple of numeric scalar (float or int)
        A first point where the line is passing through
    dst : 3-tuple of numeric scalar (float or int)
        A second point where the line is passing through
    point : 3-tuple of numeric scalar (float or int)
        The point to find the distance.

    Returns
    -------
    angles : tuple, float
        The angles that will be used to rotate the sample point to create more sample points around the line.
    """
    distance_point_line = _distance_point_line_3d(point, src, dst)
    if distance_point_line == 0:
        rotation_angles = np.array([0])
    else:
        rotation_angles = np.linspace(0, 2 * constants.pi, 2 * distance_point_line + 3)
        rotation_angles = np.delete(rotation_angles, len(rotation_angles) - 1)
    return rotation_angles


def _distance_point_line_3d(point, src, dst):
    """Return the distance between a line and a point in 3d.

    Parameters
    ----------
    point : 3-tuple of numeric scalar (float or int)
        The point to find the distance.
    src : 3-tuple of numeric scalar (float or int)
        A first point where the line is passing through
    dst : 3-tuple of numeric scalar (float or int)
        A second point where the line is passing through

    Returns
    -------
    point : float
        The distance between the point and the line in units
    """
    line_vector = np.subtract(dst, src)
    length_vector = np.linalg.norm(line_vector)
    vector1 = np.subtract(point, dst)
    vector2 = np.subtract(point, src)
    distance = np.linalg.norm(np.cross(vector1, vector2) / length_vector)
    return np.abs(distance)


def _rotate_point_around_line(point_to_rotate, point_on_line, unit_direction_vector, angle_in_radians):
    """Return a 3d point that is rotated at an angle of theta around a line
    passing through a selected point.

    Parameters
    ----------
    point_to_rotate : 3-tuple of numeric scalar (float or int)
        The point to rotate.
    point_on_line : 3-tuple of numeric scalar (float or int)
        A point where the line is passing through
    unit_direction_vector : 3-tuple of numeric scalar (float or int)
        The unit direction vector of the line
    angle_in_radians : float or int
        The angle of rotation in radians

    Returns
    -------
    return_value : array, shape (3), float
        The coordinates of the rotated point around the line
    """
    c, b, a = point_on_line
    z, y, x = point_to_rotate
    w, v, u = unit_direction_vector

    p1 = (a * (v ** 2 + w ** 2) - u * (b * v + c * w - u * x - v * y - w * z)) * \
        (1 - np.cos(angle_in_radians)) + x * np.cos(angle_in_radians) \
        + (-c * v + b * w - w * y + v * z) * np.sin(angle_in_radians)

    p2 = (b * (u ** 2 + w ** 2) - v * (a * u + c * w - u * x - v * y - w * z)) * (
        1 - np.cos(angle_in_radians)) + y * np.cos(angle_in_radians) \
        + (-c * u - a * w + w * x - u * z) * np.sin(angle_in_radians)

    p3 = (c * (u ** 2 + v ** 2) - w * (a * u + b * v - u * x - v * y - w * z)) * (
        1 - np.cos(angle_in_radians)) + z * np.cos(angle_in_radians) \
        + (-b * u + a * v - v * x + u * y) * np.sin(angle_in_radians)

    return np.array([p3, p2, p1])
=======
    return np.array([perp_rows, perp_cols])
>>>>>>> 95680ff2
<|MERGE_RESOLUTION|>--- conflicted
+++ resolved
@@ -1,9 +1,5 @@
 import numpy as np
-<<<<<<< HEAD
-from scipy import ndimage as ndi, constants
-=======
 from scipy import ndimage as ndi
->>>>>>> 95680ff2
 
 
 def profile_line(image, src, dst, linewidth=1,
@@ -12,15 +8,9 @@
 
     Parameters
     ----------
-<<<<<<< HEAD
-    img : numeric array, shape (M, N[, C])
-        The image, either grayscale (2D array or 3d array) or multichannel
-        (3D array, for a RBG 2d image where the final axis contains the channel
-=======
     image : numeric array, shape (M, N[, C])
         The image, either grayscale (2D array) or multichannel
         (3D array, where the final axis contains the channel
->>>>>>> 95680ff2
         information).
     src : 2-tuple of numeric scalar (float or int)
         The start point of the scan line.
@@ -60,31 +50,6 @@
 
     The destination point is included in the profile, in contrast to
     standard numpy indexing.
-<<<<<<< HEAD
-    """
-    if img.ndim == 4 and multichannel:
-        # 3D RGB
-        perp_lines = _line_profile_coordinates3d(src, dst, linewidth=linewidth)
-        pixels = [ndi.map_coordinates(img[..., i], perp_lines, order=order,
-                                      mode=mode, cval=cval) for i in range(img.shape[3])]
-        pixels = np.transpose(np.asarray(pixels), (1, 2, 0))
-    elif img.ndim == 3 and not multichannel:
-        # 3D intensity
-        perp_lines = _line_profile_coordinates3d(src, dst, linewidth=linewidth)
-        pixels = ndi.map_coordinates(img, perp_lines, order=order, mode=mode, cval=cval)
-    elif img.ndim == 3 and multichannel:
-        # 2D RGB
-        perp_lines = _line_profile_coordinates(src, dst, linewidth=linewidth)
-        pixels = [ndi.map_coordinates(img[..., i], perp_lines, order=order,
-                                      mode=mode, cval=cval) for i in range(img.shape[2])]
-        pixels = np.transpose(np.asarray(pixels), (1, 2, 0))
-    elif img.ndim == 2:
-        # 2D intensity
-        perp_lines = _line_profile_coordinates(src, dst, linewidth=linewidth)
-        pixels = ndi.map_coordinates(img, perp_lines, order=order, mode=mode, cval=cval)
-    else:
-        raise ValueError('profile_line is not implemented for images of dimension {0}'.format(img.shape))
-=======
     For example:
 
     >>> profile_line(img, (1, 0), (1, 6))  # The final point is out of bounds
@@ -102,9 +67,7 @@
         pixels = ndi.map_coordinates(image, perp_lines,
                                      order=order, mode=mode, cval=cval)
     intensities = pixels.mean(axis=1)
->>>>>>> 95680ff2
 
-    intensities = pixels.mean(axis=1)
     return intensities
 
 
@@ -152,234 +115,4 @@
                                       linewidth) for row_i in line_row])
     perp_cols = np.array([np.linspace(col_i - col_width, col_i + col_width,
                                       linewidth) for col_i in line_col])
-<<<<<<< HEAD
-    return np.array([perp_rows, perp_cols])
-
-
-def _line_profile_coordinates3d(src, dst, linewidth=1):
-    """Return the coordinates of the profile of an image along a scan line.
-
-    Parameters
-    ----------
-    src : 3-tuple of numeric scalar (float or int)
-        The start point of the scan line.
-    dst : 3-tuple of numeric scalar (float or int)
-        The end point of the scan line.
-    linewidth : int, optional
-        Width of the scan, perpendicular to the line,
-        since the line is 3d, this value is the diameter
-        of a 3d cylinder following the scan line.
-
-    Returns
-    -------
-    perp_array : array, shape (3, M, N), float
-        The coordinates of the profile along the scan line. The length of the
-        profile, M, is the ceil of the computed length of the scan line.
-        The line width, N, is the number of sample points taken at each unit of the scan line.
-
-    Notes
-    -----
-    This is a utility method meant to be used internally by skimage functions.
-    The destination point is included in the profile, in contrast to
-    standard numpy indexing.
-    """
-    src_pln, src_row, src_col = src = np.asarray(src, dtype=float)
-    dst_pln, dst_row, dst_col = dst = np.asarray(dst, dtype=float)
-    d_pln, d_row, d_col = dst - src
-
-    # Get one unit vector perpendicular to direction vector to find a point
-    # that is one unit distance away from the destination vector
-    # (ex: ix + jy + kz = 0, then we can use x = y = 1)
-    # Try with z first if it is not 0, then the same for x, otherwise pick y
-    # We subtract 1 from linewidth to change from pixel-counting
-    # (make this line 3 pixels wide) to point distances (the
-    # distance between pixel centers)
-    if d_pln != 0:
-        # try finding the solution to ix + jy + kz = 0 for x = 1 and y = 1
-        dim_z = - (d_row + d_col) / d_pln
-        length_vector = np.sqrt(2 + dim_z ** 2)
-        col_width = row_width = (linewidth - 1) / (2 * length_vector)
-        slice_width = (linewidth - 1) * (dim_z / 2 * length_vector)
-    elif d_row != 0:
-        # try finding the solution to ix + jy + kz = 0 for y = 1 and z = 1
-        dim_x = - (d_pln + d_col) / d_row
-        length_vector = np.sqrt(2 + dim_x ** 2)
-        col_width = slice_width = (linewidth - 1) / (2 * length_vector)
-        row_width = (linewidth - 1) * (dim_x / length_vector) / 2
-    else:
-        # try finding the solution to ix + jy + kz = 0 for x = 1 and z = 1
-        dim_y = - (d_row + d_pln) / d_col
-        length_vector = np.sqrt(2 + dim_y ** 2)
-        row_width = slice_width = (linewidth - 1) / (2 * length_vector)
-        col_width = (linewidth - 1) * (dim_y / length_vector) / 2
-
-    # we add one above because we include the last point in the profile
-    # (in contrast to standard numpy indexing)
-    length = np.ceil(np.linalg.norm([d_pln, d_row, d_col]) + 1)
-
-    line_col = np.linspace(src_col, dst_col, length)
-    line_row = np.linspace(src_row, dst_row, length)
-    line_pln = np.linspace(src_pln, dst_pln, length)
-
-    # find divisor to get only first half of array and center point if odd
-    first_half_index = np.int(np.ceil(np.float(linewidth)/2))
-    if first_half_index < 1:
-        first_half_index = 1
-
-    perp_rows = np.array([np.linspace(row_i - row_width, row_i + row_width,
-                                      linewidth)[:first_half_index] for row_i in line_row])
-    perp_cols = np.array([np.linspace(col_i - col_width, col_i + col_width,
-                                      linewidth)[:first_half_index] for col_i in line_col])
-    perp_pln = np.array([np.linspace(slice_i - slice_width, slice_i + slice_width,
-                                       linewidth)[:first_half_index] for slice_i in line_pln])
-
-    perp_array = np.array([perp_pln, perp_rows, perp_cols])
-
-    # rotate all sample points around the direction axis if linewidth is > 1
-    if linewidth > 1:
-        perp_array = rotate_sample_points(linewidth, perp_array, src, dst)
-
-    return perp_array
-
-
-def rotate_sample_points(linewidth, perp_array, src, dst):
-    """Return the evenly rotated coordinates of the sample points along a scan line in 3d
-
-    Parameters
-    ----------
-    linewidth : int
-        Width of the scan, perpendicular to the line,
-        since the line is 3d, this value is the diameter
-        of a 3d cylinder following the scan line.
-    perp_array, shape (3, M, N), float
-        The coordinates of the profile along the scan line. The length of the
-        profile is the ceil of the computed length of the scan line.
-        The coordinates are 180 degrees apart.
-    src : 3-tuple of numeric scalar (float or int)
-        A first point where the line is passing through
-    dst : 3-tuple of numeric scalar (float or int)
-        A second point where the line is passing through
-
-    Returns
-    -------
-    sampling_array : array, shape (3, M, N), float
-        The coordinates of the 3d sample points along the scan line. The length of the
-        profile is the ceil of the computed length of the scan line.
-    """
-    line_vector = np.subtract(dst, src)
-    length_vector = np.linalg.norm(line_vector)
-    unit_direction_vector = np.divide(line_vector, length_vector)
-
-    # Rotate the points around the axis a number of times depending on the distance of the point
-    # from the direction axis to simulate sampling of points around the axis
-    sampling_array = []
-    for perp_points in perp_array.T:
-        rotation_angles = _rotation_angles_by_distance(dst, src, perp_points[0])
-        for angle in rotation_angles:  # the number of angles to use as rotation angles for the samping points
-            points_array = []
-            for point in perp_points:  # the number of unit points on displacement vector
-                if angle == 0:
-                    points_array.append(point)
-                else:
-                    rotated_point = _rotate_point_around_line(point, src, unit_direction_vector, angle)
-                    points_array.append(rotated_point)
-
-            sampling_array.append(points_array)
-
-    # Return transposed array for ndi.map_coordinates
-    return np.array(sampling_array, dtype=float).T
-
-
-def _rotation_angles_by_distance(dst, src, point):
-    """Return an array of angles that will be used to rotate a point 360 degrees around a line.
-    The number of angles is dependent on the distance between the point and the line.
-    The farther the point from the line, the smaller the angle incrementation.
-
-    Parameters
-    ----------
-    src : 3-tuple of numeric scalar (float or int)
-        A first point where the line is passing through
-    dst : 3-tuple of numeric scalar (float or int)
-        A second point where the line is passing through
-    point : 3-tuple of numeric scalar (float or int)
-        The point to find the distance.
-
-    Returns
-    -------
-    angles : tuple, float
-        The angles that will be used to rotate the sample point to create more sample points around the line.
-    """
-    distance_point_line = _distance_point_line_3d(point, src, dst)
-    if distance_point_line == 0:
-        rotation_angles = np.array([0])
-    else:
-        rotation_angles = np.linspace(0, 2 * constants.pi, 2 * distance_point_line + 3)
-        rotation_angles = np.delete(rotation_angles, len(rotation_angles) - 1)
-    return rotation_angles
-
-
-def _distance_point_line_3d(point, src, dst):
-    """Return the distance between a line and a point in 3d.
-
-    Parameters
-    ----------
-    point : 3-tuple of numeric scalar (float or int)
-        The point to find the distance.
-    src : 3-tuple of numeric scalar (float or int)
-        A first point where the line is passing through
-    dst : 3-tuple of numeric scalar (float or int)
-        A second point where the line is passing through
-
-    Returns
-    -------
-    point : float
-        The distance between the point and the line in units
-    """
-    line_vector = np.subtract(dst, src)
-    length_vector = np.linalg.norm(line_vector)
-    vector1 = np.subtract(point, dst)
-    vector2 = np.subtract(point, src)
-    distance = np.linalg.norm(np.cross(vector1, vector2) / length_vector)
-    return np.abs(distance)
-
-
-def _rotate_point_around_line(point_to_rotate, point_on_line, unit_direction_vector, angle_in_radians):
-    """Return a 3d point that is rotated at an angle of theta around a line
-    passing through a selected point.
-
-    Parameters
-    ----------
-    point_to_rotate : 3-tuple of numeric scalar (float or int)
-        The point to rotate.
-    point_on_line : 3-tuple of numeric scalar (float or int)
-        A point where the line is passing through
-    unit_direction_vector : 3-tuple of numeric scalar (float or int)
-        The unit direction vector of the line
-    angle_in_radians : float or int
-        The angle of rotation in radians
-
-    Returns
-    -------
-    return_value : array, shape (3), float
-        The coordinates of the rotated point around the line
-    """
-    c, b, a = point_on_line
-    z, y, x = point_to_rotate
-    w, v, u = unit_direction_vector
-
-    p1 = (a * (v ** 2 + w ** 2) - u * (b * v + c * w - u * x - v * y - w * z)) * \
-        (1 - np.cos(angle_in_radians)) + x * np.cos(angle_in_radians) \
-        + (-c * v + b * w - w * y + v * z) * np.sin(angle_in_radians)
-
-    p2 = (b * (u ** 2 + w ** 2) - v * (a * u + c * w - u * x - v * y - w * z)) * (
-        1 - np.cos(angle_in_radians)) + y * np.cos(angle_in_radians) \
-        + (-c * u - a * w + w * x - u * z) * np.sin(angle_in_radians)
-
-    p3 = (c * (u ** 2 + v ** 2) - w * (a * u + b * v - u * x - v * y - w * z)) * (
-        1 - np.cos(angle_in_radians)) + z * np.cos(angle_in_radians) \
-        + (-b * u + a * v - v * x + u * y) * np.sin(angle_in_radians)
-
-    return np.array([p3, p2, p1])
-=======
-    return np.array([perp_rows, perp_cols])
->>>>>>> 95680ff2
+    return np.array([perp_rows, perp_cols])